// Copyright (c) 2013 GitHub, Inc.
// Use of this source code is governed by the MIT license that can be
// found in the LICENSE file.

#include "atom/browser/native_window_mac.h"

#include <Quartz/Quartz.h>
#include <string>

#include "atom/browser/browser.h"
#include "atom/browser/native_browser_view_mac.h"
#include "atom/browser/ui/cocoa/atom_touch_bar.h"
#include "atom/browser/window_list.h"
#include "atom/common/color_util.h"
#include "atom/common/draggable_region.h"
#include "atom/common/options_switches.h"
#include "base/mac/mac_util.h"
#include "base/mac/scoped_cftyperef.h"
#include "base/strings/sys_string_conversions.h"
#include "brightray/browser/inspectable_web_contents.h"
#include "brightray/browser/inspectable_web_contents_view.h"
#include "brightray/browser/mac/event_dispatching_window.h"
#include "content/public/browser/browser_accessibility_state.h"
#include "content/public/browser/render_view_host.h"
#include "content/public/browser/render_widget_host_view.h"
#include "content/public/browser/web_contents.h"
#include "native_mate/dictionary.h"
#include "skia/ext/skia_utils_mac.h"
#include "third_party/skia/include/core/SkRegion.h"
#include "ui/gfx/skia_util.h"

namespace {

// Prevents window from resizing during the scope.
class ScopedDisableResize {
 public:
  ScopedDisableResize() { disable_resize_ = true; }
  ~ScopedDisableResize() { disable_resize_ = false; }

  static bool IsResizeDisabled() { return disable_resize_; }

 private:
  static bool disable_resize_;
};

bool ScopedDisableResize::disable_resize_ = false;

}  // namespace

// Custom Quit, Minimize and Full Screen button container for frameless
// windows.
@interface CustomWindowButtonView : NSView {
 @private
  BOOL mouse_inside_;
}
@end

@implementation CustomWindowButtonView

- (id)initWithFrame:(NSRect)frame {
  self = [super initWithFrame:frame];

  NSButton* close_button = [NSWindow standardWindowButton:NSWindowCloseButton
                                             forStyleMask:NSTitledWindowMask];
  NSButton* miniaturize_button =
      [NSWindow standardWindowButton:NSWindowMiniaturizeButton
                        forStyleMask:NSTitledWindowMask];
  NSButton* zoom_button = [NSWindow standardWindowButton:NSWindowZoomButton
                                            forStyleMask:NSTitledWindowMask];

  CGFloat x = 0;
  const CGFloat space_between = 20;

  [close_button setFrameOrigin:NSMakePoint(x, 0)];
  x += space_between;
  [self addSubview:close_button];

  [miniaturize_button setFrameOrigin:NSMakePoint(x, 0)];
  x += space_between;
  [self addSubview:miniaturize_button];

  [zoom_button setFrameOrigin:NSMakePoint(x, 0)];
  x += space_between;
  [self addSubview:zoom_button];

  const auto last_button_frame = zoom_button.frame;
  [self setFrameSize:NSMakeSize(last_button_frame.origin.x +
                                    last_button_frame.size.width,
                                last_button_frame.size.height)];

  mouse_inside_ = NO;
  [self setNeedsDisplayForButtons];

  return self;
}

- (void)viewDidMoveToWindow {
  if (!self.window) {
    return;
  }

  // Stay in upper left corner.
  const CGFloat top_margin = 3;
  const CGFloat left_margin = 7;
  [self setAutoresizingMask:NSViewMaxXMargin | NSViewMinYMargin];
  [self setFrameOrigin:NSMakePoint(left_margin, self.window.frame.size.height -
                                                    self.frame.size.height -
                                                    top_margin)];
}

- (BOOL)_mouseInGroup:(NSButton*)button {
  return mouse_inside_;
}

- (void)updateTrackingAreas {
  auto tracking_area = [[[NSTrackingArea alloc]
      initWithRect:NSZeroRect
           options:NSTrackingMouseEnteredAndExited | NSTrackingActiveAlways |
                   NSTrackingInVisibleRect
             owner:self
          userInfo:nil] autorelease];
  [self addTrackingArea:tracking_area];
}

- (void)mouseEntered:(NSEvent*)event {
  [super mouseEntered:event];
  mouse_inside_ = YES;
  [self setNeedsDisplayForButtons];
}

- (void)mouseExited:(NSEvent*)event {
  [super mouseExited:event];
  mouse_inside_ = NO;
  [self setNeedsDisplayForButtons];
}

- (void)setNeedsDisplayForButtons {
  for (NSView* subview in self.subviews) {
    [subview setHidden:!mouse_inside_];
    [subview setNeedsDisplay:YES];
  }
}

@end

// This view always takes the size of its superview. It is intended to be used
// as a NSWindow's contentView.  It is needed because NSWindow's implementation
// explicitly resizes the contentView at inopportune times.
@interface FullSizeContentView : NSView
@end

@implementation FullSizeContentView

// This method is directly called by NSWindow during a window resize on OSX
// 10.10.0, beta 2. We must override it to prevent the content view from
// shrinking.
- (void)setFrameSize:(NSSize)size {
  if ([self superview])
    size = [[self superview] bounds].size;
  [super setFrameSize:size];
}

// The contentView gets moved around during certain full-screen operations.
// This is less than ideal, and should eventually be removed.
- (void)viewDidMoveToSuperview {
  [self setFrame:[[self superview] bounds]];
}

@end

@interface AtomNSWindowDelegate : NSObject<NSWindowDelegate> {
 @private
  atom::NativeWindowMac* shell_;
  bool is_zooming_;
<<<<<<< HEAD
  int level_;
=======
  bool is_resizable_;
>>>>>>> 1b8963ff
}
- (id)initWithShell:(atom::NativeWindowMac*)shell;
@end

@implementation AtomNSWindowDelegate

- (id)initWithShell:(atom::NativeWindowMac*)shell {
  if ((self = [super init])) {
    shell_ = shell;
    is_zooming_ = false;
    level_ = [shell_->GetNativeWindow() level];
  }
  return self;
}

- (void)windowDidChangeOcclusionState:(NSNotification *)notification {
  // notification.object is the window that changed its state.
  // It's safe to use self.window instead if you don't assign one delegate to many windows
  NSWindow *window = notification.object;

  // check occlusion binary flag
  if (window.occlusionState & NSWindowOcclusionStateVisible)   {
     // The app is visible
     shell_->NotifyWindowShow();
   } else {
     // The app is not visible
     shell_->NotifyWindowHide();
   }
}

// Called when the user clicks the zoom button or selects it from the Window
// menu to determine the "standard size" of the window.
- (NSRect)windowWillUseStandardFrame:(NSWindow*)window
                        defaultFrame:(NSRect)frame {
  if (!shell_->zoom_to_page_width())
    return frame;

  // If the shift key is down, maximize.
  if ([[NSApp currentEvent] modifierFlags] & NSShiftKeyMask)
    return frame;

  content::WebContents* web_contents = shell_->web_contents();
  if (!web_contents)
    return frame;

  CGFloat page_width = static_cast<CGFloat>(
      web_contents->GetPreferredSize().width());
  NSRect window_frame = [window frame];

  // Never shrink from the current size on zoom.
  CGFloat zoomed_width = std::max(page_width, NSWidth(window_frame));

  // |frame| determines our maximum extents. We need to set the origin of the
  // frame -- and only move it left if necessary.
  if (window_frame.origin.x + zoomed_width > NSMaxX(frame))
    frame.origin.x = NSMaxX(frame) - zoomed_width;
  else
    frame.origin.x = window_frame.origin.x;

  // Set the width. Don't touch y or height.
  frame.size.width = zoomed_width;

  return frame;
}

- (void)windowDidBecomeMain:(NSNotification*)notification {
  content::WebContents* web_contents = shell_->web_contents();
  if (!web_contents)
    return;

  web_contents->RestoreFocus();

  content::RenderWidgetHostView* rwhv = web_contents->GetRenderWidgetHostView();
  if (rwhv)
    rwhv->SetActive(true);

  shell_->NotifyWindowFocus();
}

- (void)windowDidResignMain:(NSNotification*)notification {
  content::WebContents* web_contents = shell_->web_contents();
  if (!web_contents)
    return;

  web_contents->StoreFocus();

  content::RenderWidgetHostView* rwhv = web_contents->GetRenderWidgetHostView();
  if (rwhv)
    rwhv->SetActive(false);

  shell_->NotifyWindowBlur();
}

- (NSSize)windowWillResize:(NSWindow*)sender toSize:(NSSize)frameSize {
  NSSize newSize = frameSize;
  double aspectRatio = shell_->GetAspectRatio();

  if (aspectRatio > 0.0) {
    gfx::Size windowSize = shell_->GetSize();
    gfx::Size contentSize = shell_->GetContentSize();
    gfx::Size extraSize = shell_->GetAspectRatioExtraSize();

    double extraWidthPlusFrame =
        windowSize.width() - contentSize.width() + extraSize.width();
    double extraHeightPlusFrame =
        windowSize.height() - contentSize.height() + extraSize.height();

    newSize.width =
        roundf((frameSize.height - extraHeightPlusFrame) * aspectRatio +
               extraWidthPlusFrame);
    newSize.height =
        roundf((newSize.width - extraWidthPlusFrame) / aspectRatio +
               extraHeightPlusFrame);
  }

  return newSize;
}

- (void)windowDidResize:(NSNotification*)notification {
  shell_->UpdateDraggableRegionViews();
  shell_->NotifyWindowResize();
}

- (void)windowDidMove:(NSNotification*)notification {
  // TODO(zcbenz): Remove the alias after figuring out a proper
  // way to dispatch move.
  shell_->NotifyWindowMove();
  shell_->NotifyWindowMoved();
}

- (void)windowWillMiniaturize:(NSNotification*)notification {
  NSWindow* window = shell_->GetNativeWindow();
  // store the current status window level to be restored in windowDidDeminiaturize
  level_ = [window level];
  [window setLevel:NSNormalWindowLevel];
}

- (void)windowDidMiniaturize:(NSNotification*)notification {
  shell_->NotifyWindowMinimize();
}

- (void)windowDidDeminiaturize:(NSNotification*)notification {
  [shell_->GetNativeWindow() setLevel:level_];
  shell_->NotifyWindowRestore();
}

- (BOOL)windowShouldZoom:(NSWindow*)window toFrame:(NSRect)newFrame {
  is_zooming_ = true;
  return YES;
}

- (void)windowDidEndLiveResize:(NSNotification*)notification {
  if (is_zooming_) {
    if (shell_->IsMaximized())
      shell_->NotifyWindowMaximize();
    else
      shell_->NotifyWindowUnmaximize();
    is_zooming_ = false;
  }
}

- (void)windowWillEnterFullScreen:(NSNotification*)notification {
  // Setting resizable to true before entering fullscreen 
  is_resizable_ = shell_->IsResizable();
  shell_->SetResizable(true);
  // Hide the native toolbar before entering fullscreen, so there is no visual
  // artifacts.
  if (base::mac::IsAtLeastOS10_10() &&
      shell_->title_bar_style() == atom::NativeWindowMac::HIDDEN_INSET) {
    NSWindow* window = shell_->GetNativeWindow();
    [window setToolbar:nil];
  }
}

- (void)windowDidEnterFullScreen:(NSNotification*)notification {
  shell_->NotifyWindowEnterFullScreen();

  // For frameless window we don't show set title for normal mode since the
  // titlebar is expected to be empty, but after entering fullscreen mode we
  // have to set one, because title bar is visible here.
  NSWindow* window = shell_->GetNativeWindow();
  if ((shell_->transparent() || !shell_->has_frame()) &&
      base::mac::IsAtLeastOS10_10() &&
      // FIXME(zcbenz): Showing titlebar for hiddenInset window is weird under
      // fullscreen mode.
      // Show title if fullscreen_window_title flag is set
      (shell_->title_bar_style() != atom::NativeWindowMac::HIDDEN_INSET ||
       shell_->fullscreen_window_title())) {
    [window setTitleVisibility:NSWindowTitleVisible];
  }

  // Restore the native toolbar immediately after entering fullscreen, if we do
  // this before leaving fullscreen, traffic light buttons will be jumping.
  if (base::mac::IsAtLeastOS10_10() &&
      shell_->title_bar_style() == atom::NativeWindowMac::HIDDEN_INSET) {
    base::scoped_nsobject<NSToolbar> toolbar(
        [[NSToolbar alloc] initWithIdentifier:@"titlebarStylingToolbar"]);
    [toolbar setShowsBaselineSeparator:NO];
    [window setToolbar:toolbar];

    // Set window style to hide the toolbar, otherwise the toolbar will show in
    // fullscreen mode.
    shell_->SetStyleMask(true, NSFullSizeContentViewWindowMask);
  }
}

- (void)windowWillExitFullScreen:(NSNotification*)notification {
  // Restore the titlebar visibility.
  NSWindow* window = shell_->GetNativeWindow();
  if ((shell_->transparent() || !shell_->has_frame()) &&
      base::mac::IsAtLeastOS10_10() &&
      (shell_->title_bar_style() != atom::NativeWindowMac::HIDDEN_INSET ||
       shell_->fullscreen_window_title())) {
    [window setTitleVisibility:NSWindowTitleHidden];
  }

  // Turn off the style for toolbar.
  if (base::mac::IsAtLeastOS10_10() &&
      shell_->title_bar_style() == atom::NativeWindowMac::HIDDEN_INSET) {
    shell_->SetStyleMask(false, NSFullSizeContentViewWindowMask);
  }
}

- (void)windowDidExitFullScreen:(NSNotification*)notification {
  shell_->SetResizable(is_resizable_);
  shell_->NotifyWindowLeaveFullScreen();
}

- (void)windowWillClose:(NSNotification*)notification {
  shell_->NotifyWindowClosed();

  // Clears the delegate when window is going to be closed, since EL Capitan it
  // is possible that the methods of delegate would get called after the window
  // has been closed.
  [shell_->GetNativeWindow() setDelegate:nil];
}

- (BOOL)windowShouldClose:(id)window {
  // When user tries to close the window by clicking the close button, we do
  // not close the window immediately, instead we try to close the web page
  // first, and when the web page is closed the window will also be closed.
  shell_->RequestToClosePage();
  return NO;
}

- (NSRect)window:(NSWindow*)window
    willPositionSheet:(NSWindow*)sheet usingRect:(NSRect)rect {
  NSView* view = window.contentView;

  rect.origin.x = shell_->GetSheetOffsetX();
  rect.origin.y = view.frame.size.height - shell_->GetSheetOffsetY();
  return rect;
}

- (void)windowWillBeginSheet:(NSNotification *)notification {
  shell_->NotifyWindowSheetBegin();
}

- (void)windowDidEndSheet:(NSNotification *)notification {
  shell_->NotifyWindowSheetEnd();
}

- (IBAction)newWindowForTab:(id)sender {
  shell_->NotifyNewWindowForTab();
  atom::Browser::Get()->NewWindowForTab();
}

@end

@interface AtomPreviewItem : NSObject <QLPreviewItem>

@property (nonatomic, retain) NSURL* previewItemURL;
@property (nonatomic, retain) NSString* previewItemTitle;

- (id)initWithURL:(NSURL*)url title:(NSString*)title;

@end

@implementation AtomPreviewItem

- (id)initWithURL:(NSURL*)url title:(NSString*)title {
  self = [super init];
  if (self) {
    self.previewItemURL = url;
    self.previewItemTitle = title;
  }
  return self;
}

@end

#if !defined(MAC_OS_X_VERSION_10_12)

enum {
  NSWindowTabbingModeDisallowed = 2
};

@interface NSWindow (SierraSDK)
- (void)setTabbingMode:(NSInteger)mode;
- (void)setTabbingIdentifier:(NSString*)identifier;
- (IBAction)selectPreviousTab:(id)sender;
- (IBAction)selectNextTab:(id)sender;
- (IBAction)mergeAllWindows:(id)sender;
- (IBAction)moveTabToNewWindow:(id)sender;
- (IBAction)toggleTabBar:(id)sender;
@end

#endif  // MAC_OS_X_VERSION_10_12

@interface AtomNSWindow : EventDispatchingWindow<QLPreviewPanelDataSource, QLPreviewPanelDelegate, NSTouchBarDelegate> {
 @private
  atom::NativeWindowMac* shell_;
  bool enable_larger_than_screen_;
  base::scoped_nsobject<AtomTouchBar> atom_touch_bar_;
  CGFloat windowButtonsInterButtonSpacing_;
}
@property BOOL acceptsFirstMouse;
@property BOOL disableAutoHideCursor;
@property BOOL disableKeyOrMainWindow;
@property NSPoint windowButtonsOffset;
@property (nonatomic, retain) AtomPreviewItem* quickLookItem;
@property (nonatomic, retain) NSView* vibrantView;

- (void)setShell:(atom::NativeWindowMac*)shell;
- (void)setEnableLargerThanScreen:(bool)enable;
- (void)enableWindowButtonsOffset;
- (void)resetTouchBar:(const std::vector<mate::PersistentDictionary>&)settings;
- (void)refreshTouchBarItem:(const std::string&)item_id;
- (void)setEscapeTouchBarItem:(const mate::PersistentDictionary&)item;

@end

@implementation AtomNSWindow

- (void)setShell:(atom::NativeWindowMac*)shell {
  shell_ = shell;
}

- (void)setEnableLargerThanScreen:(bool)enable {
  enable_larger_than_screen_ = enable;
}

- (void)resetTouchBar:(const std::vector<mate::PersistentDictionary>&)settings {
  if (![self respondsToSelector:@selector(touchBar)]) return;

  atom_touch_bar_.reset([[AtomTouchBar alloc] initWithDelegate:self
                                                        window:shell_
                                                      settings:settings]);
  self.touchBar = nil;
}

- (void)refreshTouchBarItem:(const std::string&)item_id {
  if (atom_touch_bar_ && self.touchBar)
    [atom_touch_bar_ refreshTouchBarItem:self.touchBar id:item_id];
}

- (NSTouchBar*)makeTouchBar {
  if (atom_touch_bar_)
    return [atom_touch_bar_ makeTouchBar];
  else
    return nil;
}

- (NSTouchBarItem*)touchBar:(NSTouchBar*)touchBar
      makeItemForIdentifier:(NSTouchBarItemIdentifier)identifier {
  if (touchBar && atom_touch_bar_)
    return [atom_touch_bar_ makeItemForIdentifier:identifier];
  else
    return nil;
}

- (void)setEscapeTouchBarItem:(const mate::PersistentDictionary&)item {
  if (atom_touch_bar_ && self.touchBar)
    [atom_touch_bar_ setEscapeTouchBarItem:item forTouchBar:self.touchBar];
}

// NSWindow overrides.

- (void)swipeWithEvent:(NSEvent *)event {
  if (event.deltaY == 1.0) {
    shell_->NotifyWindowSwipe("up");
  } else if (event.deltaX == -1.0) {
    shell_->NotifyWindowSwipe("right");
  } else if (event.deltaY == -1.0) {
    shell_->NotifyWindowSwipe("down");
  } else if (event.deltaX == 1.0) {
    shell_->NotifyWindowSwipe("left");
  }
}

- (NSRect)constrainFrameRect:(NSRect)frameRect toScreen:(NSScreen*)screen {
  // Resizing is disabled.
  if (ScopedDisableResize::IsResizeDisabled())
    return [self frame];

  // Enable the window to be larger than screen.
  if (enable_larger_than_screen_)
    return frameRect;
  else
    return [super constrainFrameRect:frameRect toScreen:screen];
}

- (void)setFrame:(NSRect)windowFrame display:(BOOL)displayViews {
  // constrainFrameRect is not called on hidden windows so disable adjusting
  // the frame directly when resize is disabled
  if (!ScopedDisableResize::IsResizeDisabled())
    [super setFrame:windowFrame display:displayViews];
}

- (id)accessibilityAttributeValue:(NSString*)attribute {
  if (![attribute isEqualToString:@"AXChildren"])
    return [super accessibilityAttributeValue:attribute];

  // Filter out objects that aren't the title bar buttons. This has the effect
  // of removing the window title, which VoiceOver already sees.
  // * when VoiceOver is disabled, this causes Cmd+C to be used for TTS but
  //   still leaves the buttons available in the accessibility tree.
  // * when VoiceOver is enabled, the full accessibility tree is used.
  // Without removing the title and with VO disabled, the TTS would always read
  // the window title instead of using Cmd+C to get the selected text.
  NSPredicate *predicate = [NSPredicate predicateWithFormat:
      @"(self isKindOfClass: %@) OR (self.className == %@)",
      [NSButtonCell class],
      @"RenderWidgetHostViewCocoa"];

  NSArray *children = [super accessibilityAttributeValue:attribute];
  return [children filteredArrayUsingPredicate:predicate];
}

- (BOOL)canBecomeMainWindow {
  return !self.disableKeyOrMainWindow;
}

- (BOOL)canBecomeKeyWindow {
  return !self.disableKeyOrMainWindow;
}

- (void)enableWindowButtonsOffset {
  auto closeButton = [self standardWindowButton:NSWindowCloseButton];
  auto miniaturizeButton = [self standardWindowButton:NSWindowMiniaturizeButton];
  auto zoomButton = [self standardWindowButton:NSWindowZoomButton];

  [closeButton setPostsFrameChangedNotifications:YES];
  [miniaturizeButton setPostsFrameChangedNotifications:YES];
  [zoomButton setPostsFrameChangedNotifications:YES];

  windowButtonsInterButtonSpacing_ =
    NSMinX([miniaturizeButton frame]) - NSMaxX([closeButton frame]);

  auto center = [NSNotificationCenter defaultCenter];

  [center addObserver:self
             selector:@selector(adjustCloseButton:)
                 name:NSViewFrameDidChangeNotification
               object:closeButton];

  [center addObserver:self
             selector:@selector(adjustMiniaturizeButton:)
                 name:NSViewFrameDidChangeNotification
               object:miniaturizeButton];

  [center addObserver:self
             selector:@selector(adjustZoomButton:)
                 name:NSViewFrameDidChangeNotification
               object:zoomButton];
}

- (void)adjustCloseButton:(NSNotification*)notification {
  [self adjustButton:[notification object]
              ofKind:NSWindowCloseButton];
}

- (void)adjustMiniaturizeButton:(NSNotification*)notification {
  [self adjustButton:[notification object]
              ofKind:NSWindowMiniaturizeButton];
}

- (void)adjustZoomButton:(NSNotification*)notification {
  [self adjustButton:[notification object]
              ofKind:NSWindowZoomButton];
}

- (void)adjustButton:(NSButton*)button
              ofKind:(NSWindowButton)kind {
  NSRect buttonFrame = [button frame];
  NSRect frameViewBounds = [[self frameView] bounds];
  NSPoint offset = self.windowButtonsOffset;

  buttonFrame.origin = NSMakePoint(
    offset.x,
    (NSHeight(frameViewBounds) - NSHeight(buttonFrame) - offset.y));

  switch (kind) {
    case NSWindowZoomButton:
      buttonFrame.origin.x += NSWidth(
        [[self standardWindowButton:NSWindowMiniaturizeButton] frame]);
      buttonFrame.origin.x += windowButtonsInterButtonSpacing_;
      // fallthrough
    case NSWindowMiniaturizeButton:
      buttonFrame.origin.x += NSWidth(
        [[self standardWindowButton:NSWindowCloseButton] frame]);
      buttonFrame.origin.x += windowButtonsInterButtonSpacing_;
      // fallthrough
    default:
      break;
  }

  BOOL didPost = [button postsBoundsChangedNotifications];
  [button setPostsFrameChangedNotifications:NO];
  [button setFrame:buttonFrame];
  [button setPostsFrameChangedNotifications:didPost];
}

- (NSView*)frameView {
  return [[self contentView] superview];
}

// Quicklook methods

- (BOOL)acceptsPreviewPanelControl:(QLPreviewPanel*)panel {
  return YES;
}

- (void)beginPreviewPanelControl:(QLPreviewPanel*)panel {
  panel.delegate = self;
  panel.dataSource = self;
}

- (void)endPreviewPanelControl:(QLPreviewPanel*)panel {
  panel.delegate = nil;
  panel.dataSource = nil;
}

- (NSInteger)numberOfPreviewItemsInPreviewPanel:(QLPreviewPanel*)panel {
  return 1;
}

- (id <QLPreviewItem>)previewPanel:(QLPreviewPanel*)panel previewItemAtIndex:(NSInteger)index {
  return [self quickLookItem];
}

- (void)previewFileAtPath:(NSString*)path  withName:(NSString*) fileName {
  NSURL* url = [[[NSURL alloc] initFileURLWithPath:path] autorelease];
  [self setQuickLookItem:[[[AtomPreviewItem alloc] initWithURL:url title:fileName] autorelease]];
  [[QLPreviewPanel sharedPreviewPanel] makeKeyAndOrderFront:nil];
}

// Custom window button methods

- (void)performClose:(id)sender {
  if (shell_->title_bar_style() == atom::NativeWindowMac::CUSTOM_BUTTONS_ON_HOVER)
    [[self delegate] windowShouldClose:self];
  else
    [super performClose:sender];
}

- (void)performMiniaturize:(id)sender {
  if (shell_->title_bar_style() == atom::NativeWindowMac::CUSTOM_BUTTONS_ON_HOVER)
    [self miniaturize:self];
  else
    [super performMiniaturize:sender];
}

@end

@interface ControlRegionView : NSView
@end

@implementation ControlRegionView

- (BOOL)mouseDownCanMoveWindow {
  return NO;
}

- (NSView*)hitTest:(NSPoint)aPoint {
  return nil;
}

@end

@interface NSView (WebContentsView)
- (void)setMouseDownCanMoveWindow:(BOOL)can_move;
@end

@interface AtomProgressBar : NSProgressIndicator
@end

@implementation AtomProgressBar

- (void)drawRect:(NSRect)dirtyRect {
  if (self.style != NSProgressIndicatorBarStyle)
    return;
  // Draw edges of rounded rect.
  NSRect rect = NSInsetRect([self bounds], 1.0, 1.0);
  CGFloat radius = rect.size.height / 2;
  NSBezierPath* bezier_path = [NSBezierPath bezierPathWithRoundedRect:rect xRadius:radius yRadius:radius];
  [bezier_path setLineWidth:2.0];
  [[NSColor grayColor] set];
  [bezier_path stroke];

  // Fill the rounded rect.
  rect = NSInsetRect(rect, 2.0, 2.0);
  radius = rect.size.height / 2;
  bezier_path = [NSBezierPath bezierPathWithRoundedRect:rect xRadius:radius yRadius:radius];
  [bezier_path setLineWidth:1.0];
  [bezier_path addClip];

  // Calculate the progress width.
  rect.size.width = floor(rect.size.width * ([self doubleValue] / [self maxValue]));

  // Fill the progress bar with color blue.
  [[NSColor colorWithSRGBRed:0.2 green:0.6 blue:1 alpha:1] set];
  NSRectFill(rect);
}

@end

namespace mate {

template<>
struct Converter<atom::NativeWindowMac::TitleBarStyle> {
  static bool FromV8(v8::Isolate* isolate, v8::Handle<v8::Value> val,
                     atom::NativeWindowMac::TitleBarStyle* out) {
    std::string title_bar_style;
    if (!ConvertFromV8(isolate, val, &title_bar_style))
      return false;
    if (title_bar_style == "hidden") {
      *out = atom::NativeWindowMac::HIDDEN;
    } else if (title_bar_style == "hidden-inset" ||  // TODO(kevinsawicki): Remove in 2.0, deprecate before then with warnings
               title_bar_style == "hiddenInset") {
      *out = atom::NativeWindowMac::HIDDEN_INSET;
    } else if (title_bar_style == "customButtonsOnHover") {
      *out = atom::NativeWindowMac::CUSTOM_BUTTONS_ON_HOVER;
    } else {
      return false;
    }
    return true;
  }
};

}  // namespace mate

namespace atom {

NativeWindowMac::NativeWindowMac(
    brightray::InspectableWebContents* web_contents,
    const mate::Dictionary& options,
    NativeWindow* parent)
    : NativeWindow(web_contents, options, parent),
      browser_view_(nullptr),
      is_kiosk_(false),
      was_fullscreen_(false),
      zoom_to_page_width_(false),
      fullscreen_window_title_(false),
      attention_request_id_(0),
      title_bar_style_(NORMAL) {
  int width = 800, height = 600;
  options.Get(options::kWidth, &width);
  options.Get(options::kHeight, &height);

  NSRect main_screen_rect = [[[NSScreen screens] firstObject] frame];
  NSRect cocoa_bounds = NSMakeRect(
      round((NSWidth(main_screen_rect) - width) / 2) ,
      round((NSHeight(main_screen_rect) - height) / 2),
      width,
      height);

  bool resizable = true;
  options.Get(options::kResizable, &resizable);

  bool minimizable = true;
  options.Get(options::kMinimizable, &minimizable);

  bool maximizable = true;
  options.Get(options::kMaximizable, &maximizable);

  bool closable = true;
  options.Get(options::kClosable, &closable);

  options.Get(options::kTitleBarStyle, &title_bar_style_);

  std::string tabbingIdentifier;
  options.Get(options::kTabbingIdentifier, &tabbingIdentifier);

  std::string windowType;
  options.Get(options::kType, &windowType);

  bool useStandardWindow = true;
  // eventually deprecate separate "standardWindow" option in favor of
  // standard / textured window types
  options.Get(options::kStandardWindow, &useStandardWindow);
  if (windowType == "textured") {
    useStandardWindow = false;
  }

  NSUInteger styleMask = NSTitledWindowMask;
  if (title_bar_style_ == CUSTOM_BUTTONS_ON_HOVER &&
      base::mac::IsAtLeastOS10_10() &&
      (!useStandardWindow || transparent() || !has_frame())) {
    styleMask = NSFullSizeContentViewWindowMask;
  }
  if (minimizable) {
    styleMask |= NSMiniaturizableWindowMask;
  }
  if (closable) {
    styleMask |= NSClosableWindowMask;
  }
  if (title_bar_style_ != NORMAL) {
    // The window without titlebar is treated the same with frameless window.
    set_has_frame(false);
  }
  if (!useStandardWindow || transparent() || !has_frame()) {
    styleMask |= NSTexturedBackgroundWindowMask;
  }
  if (resizable) {
    styleMask |= NSResizableWindowMask;
  }

  window_.reset([[AtomNSWindow alloc]
      initWithContentRect:cocoa_bounds
                styleMask:styleMask
                  backing:NSBackingStoreBuffered
                    defer:YES]);
  [window_ setShell:this];
  [window_ setEnableLargerThanScreen:enable_larger_than_screen()];

  window_delegate_.reset([[AtomNSWindowDelegate alloc] initWithShell:this]);
  [window_ setDelegate:window_delegate_];

  // Only use native parent window for non-modal windows.
  if (parent && !is_modal()) {
    SetParentWindow(parent);
  }

  if (transparent()) {
    // Setting the background color to clear will also hide the shadow.
    [window_ setBackgroundColor:[NSColor clearColor]];
  }

  if (windowType == "desktop") {
    [window_ setLevel:kCGDesktopWindowLevel - 1];
    [window_ setDisableKeyOrMainWindow:YES];
    [window_ setCollectionBehavior:
        (NSWindowCollectionBehaviorCanJoinAllSpaces |
         NSWindowCollectionBehaviorStationary |
         NSWindowCollectionBehaviorIgnoresCycle)];
  }

  bool focusable;
  if (options.Get(options::kFocusable, &focusable) && !focusable)
    [window_ setDisableKeyOrMainWindow:YES];

  if (transparent() || !has_frame()) {
    if (base::mac::IsAtLeastOS10_10()) {
      // Don't show title bar.
      [window_ setTitlebarAppearsTransparent:YES];
      [window_ setTitleVisibility:NSWindowTitleHidden];
    }
    // Remove non-transparent corners, see http://git.io/vfonD.
    [window_ setOpaque:NO];
  }

  // Create a tab only if tabbing identifier is specified and window has
  // a native title bar.
  if (tabbingIdentifier.empty() || transparent() || !has_frame()) {
    if ([window_ respondsToSelector:@selector(tabbingMode)]) {
      [window_ setTabbingMode:NSWindowTabbingModeDisallowed];
    }
  } else {
    if ([window_ respondsToSelector:@selector(tabbingIdentifier)]) {
      [window_ setTabbingIdentifier:base::SysUTF8ToNSString(tabbingIdentifier)];
    }
  }

  // We will manage window's lifetime ourselves.
  [window_ setReleasedWhenClosed:NO];

  // Hide the title bar.
  if (title_bar_style_ == HIDDEN_INSET) {
    if (base::mac::IsAtLeastOS10_10()) {
      [window_ setTitlebarAppearsTransparent:YES];
      base::scoped_nsobject<NSToolbar> toolbar(
          [[NSToolbar alloc] initWithIdentifier:@"titlebarStylingToolbar"]);
      [toolbar setShowsBaselineSeparator:NO];
      [window_ setToolbar:toolbar];
    } else {
      [window_ enableWindowButtonsOffset];
      [window_ setWindowButtonsOffset:NSMakePoint(12, 10)];
    }
  }

  // On macOS the initial window size doesn't include window frame.
  bool use_content_size = false;
  options.Get(options::kUseContentSize, &use_content_size);
  if (!has_frame() || !use_content_size)
    SetSize(gfx::Size(width, height));

  options.Get(options::kZoomToPageWidth, &zoom_to_page_width_);

  options.Get(options::kFullscreenWindowTitle, &fullscreen_window_title_);

  // Enable the NSView to accept first mouse event.
  bool acceptsFirstMouse = false;
  options.Get(options::kAcceptFirstMouse, &acceptsFirstMouse);
  [window_ setAcceptsFirstMouse:acceptsFirstMouse];

  // Disable auto-hiding cursor.
  bool disableAutoHideCursor = false;
  options.Get(options::kDisableAutoHideCursor, &disableAutoHideCursor);
  [window_ setDisableAutoHideCursor:disableAutoHideCursor];

  NSView* view = inspectable_web_contents()->GetView()->GetNativeView();
  [view setAutoresizingMask:NSViewWidthSizable | NSViewHeightSizable];

  // Use an NSEvent monitor to listen for the wheel event.
  BOOL __block began = NO;
  wheel_event_monitor_ = [NSEvent
    addLocalMonitorForEventsMatchingMask:NSScrollWheelMask
    handler:^(NSEvent* event) {
      if ([[event window] windowNumber] != [window_ windowNumber])
        return event;

      if (!web_contents)
        return event;

      if (!began && (([event phase] == NSEventPhaseMayBegin) ||
                                 ([event phase] == NSEventPhaseBegan))) {
        this->NotifyWindowScrollTouchBegin();
        began = YES;
      } else if (began && (([event phase] == NSEventPhaseEnded) ||
                           ([event phase] == NSEventPhaseCancelled))) {
        this->NotifyWindowScrollTouchEnd();
        began = NO;
      }
      return event;
  }];

  InstallView();

  std::string type;
  if (options.Get(options::kVibrancyType, &type)) {
    SetVibrancy(type);
  }

  // Set maximizable state last to ensure zoom button does not get reset
  // by calls to other APIs.
  SetMaximizable(maximizable);

  RegisterInputEventObserver(
      web_contents->GetWebContents()->GetRenderViewHost());
}

NativeWindowMac::~NativeWindowMac() {
  [NSEvent removeMonitor:wheel_event_monitor_];
  Observe(nullptr);
}

void NativeWindowMac::Close() {
  // When this is a sheet showing, performClose won't work.
  if (is_modal() && parent() && IsVisible()) {
    [parent()->GetNativeWindow() endSheet:window_];
    CloseImmediately();
    return;
  }

  if (!IsClosable()) {
    WindowList::WindowCloseCancelled(this);
    return;
  }

  [window_ performClose:nil];
}

void NativeWindowMac::CloseImmediately() {
  [window_ close];
}

void NativeWindowMac::Focus(bool focus) {
  if (!IsVisible())
    return;

  if (focus) {
    [[NSApplication sharedApplication] activateIgnoringOtherApps:YES];
    [window_ makeKeyAndOrderFront:nil];
  } else {
    [window_ orderBack:nil];
  }
}

bool NativeWindowMac::IsFocused() {
  return [window_ isKeyWindow];
}

void NativeWindowMac::Show() {
  if (is_modal() && parent()) {
    if ([window_ sheetParent] == nil)
      [parent()->GetNativeWindow() beginSheet:window_
                            completionHandler:^(NSModalResponse) {}];
    return;
  }

  // This method is supposed to put focus on window, however if the app does not
  // have focus then "makeKeyAndOrderFront" will only show the window.
  [NSApp activateIgnoringOtherApps:YES];

  [window_ makeKeyAndOrderFront:nil];
}

void NativeWindowMac::ShowInactive() {
  [window_ orderFrontRegardless];
}

void NativeWindowMac::Hide() {
  if (is_modal() && parent()) {
    [window_ orderOut:nil];
    [parent()->GetNativeWindow() endSheet:window_];
    return;
  }

  [window_ orderOut:nil];
}

bool NativeWindowMac::IsVisible() {
  return [window_ isVisible];
}

bool NativeWindowMac::IsEnabled() {
  return [window_ attachedSheet] == nil;
}

void NativeWindowMac::Maximize() {
  if (IsMaximized())
    return;

  [window_ zoom:nil];
}

void NativeWindowMac::Unmaximize() {
  if (!IsMaximized())
    return;

  [window_ zoom:nil];
}

bool NativeWindowMac::IsMaximized() {
  if (([window_ styleMask] & NSResizableWindowMask) != 0) {
    return [window_ isZoomed];
  } else {
    NSRect rectScreen = [[NSScreen mainScreen] visibleFrame];
    NSRect rectWindow = [window_ frame];
    return (rectScreen.origin.x == rectWindow.origin.x &&
            rectScreen.origin.y == rectWindow.origin.y &&
            rectScreen.size.width == rectWindow.size.width &&
            rectScreen.size.height == rectWindow.size.height);
  }
}

void NativeWindowMac::Minimize() {
  [window_ miniaturize:nil];
}

void NativeWindowMac::Restore() {
  [window_ deminiaturize:nil];
}

bool NativeWindowMac::IsMinimized() {
  return [window_ isMiniaturized];
}

void NativeWindowMac::SetFullScreen(bool fullscreen) {
  if (fullscreen == IsFullscreen())
    return;

  [window_ toggleFullScreen:nil];
}

bool NativeWindowMac::IsFullscreen() const {
  return [window_ styleMask] & NSFullScreenWindowMask;
}

void NativeWindowMac::SetBounds(const gfx::Rect& bounds, bool animate) {
  // Do nothing if in fullscreen mode.
  if (IsFullscreen())
    return;

  // Check size constraints since setFrame does not check it.
  gfx::Size size = bounds.size();
  size.SetToMax(GetMinimumSize());
  gfx::Size max_size = GetMaximumSize();
  if (!max_size.IsEmpty())
    size.SetToMin(max_size);

  NSRect cocoa_bounds = NSMakeRect(bounds.x(), 0, size.width(), size.height());
  // Flip coordinates based on the primary screen.
  NSScreen* screen = [[NSScreen screens] firstObject];
  cocoa_bounds.origin.y =
      NSHeight([screen frame]) - size.height() - bounds.y();

  [window_ setFrame:cocoa_bounds display:YES animate:animate];
}

gfx::Rect NativeWindowMac::GetBounds() {
  NSRect frame = [window_ frame];
  gfx::Rect bounds(frame.origin.x, 0, NSWidth(frame), NSHeight(frame));
  NSScreen* screen = [[NSScreen screens] firstObject];
  bounds.set_y(NSHeight([screen frame]) - NSMaxY(frame));
  return bounds;
}

void NativeWindowMac::SetContentSizeConstraints(
    const extensions::SizeConstraints& size_constraints) {
  auto convertSize = [this](const gfx::Size& size) {
    // Our frameless window still has titlebar attached, so setting contentSize
    // will result in actual content size being larger.
    if (!has_frame()) {
      NSRect frame = NSMakeRect(0, 0, size.width(), size.height());
      NSRect content = [window_ contentRectForFrameRect:frame];
      return content.size;
    } else {
      return NSMakeSize(size.width(), size.height());
    }
  };

  NSView* content = [window_ contentView];
  if (size_constraints.HasMinimumSize()) {
    NSSize min_size = convertSize(size_constraints.GetMinimumSize());
    [window_ setContentMinSize:[content convertSize:min_size toView:nil]];
  }
  if (size_constraints.HasMaximumSize()) {
    NSSize max_size = convertSize(size_constraints.GetMaximumSize());
    [window_ setContentMaxSize:[content convertSize:max_size toView:nil]];
  }
  NativeWindow::SetContentSizeConstraints(size_constraints);
}

void NativeWindowMac::SetResizable(bool resizable) {
  SetStyleMask(resizable, NSResizableWindowMask);
}

bool NativeWindowMac::IsResizable() {
  return [window_ styleMask] & NSResizableWindowMask;
}

void NativeWindowMac::SetAspectRatio(double aspect_ratio,
                                     const gfx::Size& extra_size) {
  NativeWindow::SetAspectRatio(aspect_ratio, extra_size);

  // Reset the behaviour to default if aspect_ratio is set to 0 or less.
  if (aspect_ratio > 0.0)
    [window_ setAspectRatio:NSMakeSize(aspect_ratio, 1.0)];
  else
    [window_ setResizeIncrements:NSMakeSize(1.0, 1.0)];
}

void NativeWindowMac::PreviewFile(const std::string& path,
                                  const std::string& display_name) {
  NSString* path_ns = [NSString stringWithUTF8String:path.c_str()];
  NSString* name_ns = [NSString stringWithUTF8String:display_name.c_str()];
  [window_ previewFileAtPath:path_ns withName:name_ns];
}

void NativeWindowMac::CloseFilePreview() {
  if ([QLPreviewPanel sharedPreviewPanelExists]) {
    [[QLPreviewPanel sharedPreviewPanel] close];
  }
}

void NativeWindowMac::SetMovable(bool movable) {
  [window_ setMovable:movable];
}

bool NativeWindowMac::IsMovable() {
  return [window_ isMovable];
}

void NativeWindowMac::SetMinimizable(bool minimizable) {
  SetStyleMask(minimizable, NSMiniaturizableWindowMask);
}

bool NativeWindowMac::IsMinimizable() {
  return [window_ styleMask] & NSMiniaturizableWindowMask;
}

void NativeWindowMac::SetMaximizable(bool maximizable) {
  [[window_ standardWindowButton:NSWindowZoomButton] setEnabled:maximizable];
}

bool NativeWindowMac::IsMaximizable() {
  return [[window_ standardWindowButton:NSWindowZoomButton] isEnabled];
}

void NativeWindowMac::SetFullScreenable(bool fullscreenable) {
  SetCollectionBehavior(
      fullscreenable, NSWindowCollectionBehaviorFullScreenPrimary);
  // On EL Capitan this flag is required to hide fullscreen button.
  SetCollectionBehavior(
      !fullscreenable, NSWindowCollectionBehaviorFullScreenAuxiliary);
}

bool NativeWindowMac::IsFullScreenable() {
  NSUInteger collectionBehavior = [window_ collectionBehavior];
  return collectionBehavior & NSWindowCollectionBehaviorFullScreenPrimary;
}

void NativeWindowMac::SetClosable(bool closable) {
  SetStyleMask(closable, NSClosableWindowMask);
}

bool NativeWindowMac::IsClosable() {
  return [window_ styleMask] & NSClosableWindowMask;
}

void NativeWindowMac::SetAlwaysOnTop(bool top, const std::string& level,
                                     int relativeLevel, std::string* error) {
  int windowLevel = NSNormalWindowLevel;
  CGWindowLevel maxWindowLevel = CGWindowLevelForKey(kCGMaximumWindowLevelKey);
  CGWindowLevel minWindowLevel = CGWindowLevelForKey(kCGMinimumWindowLevelKey);

  if (top) {
    if (level == "floating") {
      windowLevel = NSFloatingWindowLevel;
    } else if (level == "torn-off-menu") {
      windowLevel = NSTornOffMenuWindowLevel;
    } else if (level == "modal-panel") {
      windowLevel = NSModalPanelWindowLevel;
    } else if (level == "main-menu") {
      windowLevel = NSMainMenuWindowLevel;
    } else if (level == "status") {
      windowLevel = NSStatusWindowLevel;
    } else if (level == "pop-up-menu") {
      windowLevel = NSPopUpMenuWindowLevel;
    } else if (level == "screen-saver") {
      windowLevel = NSScreenSaverWindowLevel;
    } else if (level == "dock") {
      // Deprecated by macOS, but kept for backwards compatibility
      windowLevel = NSDockWindowLevel;
    }
  }

  NSInteger newLevel = windowLevel + relativeLevel;
  if (newLevel >= minWindowLevel && newLevel <= maxWindowLevel) {
    [window_ setLevel:newLevel];
  } else {
    *error = std::string([[NSString stringWithFormat:
      @"relativeLevel must be between %d and %d", minWindowLevel,
      maxWindowLevel] UTF8String]);
  }
}

bool NativeWindowMac::IsAlwaysOnTop() {
  return [window_ level] != NSNormalWindowLevel;
}

void NativeWindowMac::Center() {
  [window_ center];
}

void NativeWindowMac::Invalidate() {
  [window_ flushWindow];
  [[window_ contentView] setNeedsDisplay:YES];
}

void NativeWindowMac::SetTitle(const std::string& title) {
  // For macOS <= 10.9, the setTitleVisibility API is not available, we have
  // to avoid calling setTitle for frameless window.
  if (!base::mac::IsAtLeastOS10_10() && (transparent() || !has_frame()))
    return;

  [window_ setTitle:base::SysUTF8ToNSString(title)];
}

std::string NativeWindowMac::GetTitle() {
  return base::SysNSStringToUTF8([window_ title]);;
}

void NativeWindowMac::FlashFrame(bool flash) {
  if (flash) {
    attention_request_id_ = [NSApp requestUserAttention:NSInformationalRequest];
  } else {
    [NSApp cancelUserAttentionRequest:attention_request_id_];
    attention_request_id_ = 0;
  }
}

void NativeWindowMac::SetSkipTaskbar(bool skip) {
}

void NativeWindowMac::SetKiosk(bool kiosk) {
  if (kiosk && !is_kiosk_) {
    kiosk_options_ = [NSApp currentSystemPresentationOptions];
    NSApplicationPresentationOptions options =
        NSApplicationPresentationHideDock +
        NSApplicationPresentationHideMenuBar +
        NSApplicationPresentationDisableAppleMenu +
        NSApplicationPresentationDisableProcessSwitching +
        NSApplicationPresentationDisableForceQuit +
        NSApplicationPresentationDisableSessionTermination +
        NSApplicationPresentationDisableHideApplication;
    [NSApp setPresentationOptions:options];
    is_kiosk_ = true;
    was_fullscreen_ = IsFullscreen();
    if (!was_fullscreen_) SetFullScreen(true);
  } else if (!kiosk && is_kiosk_) {
    is_kiosk_ = false;
    if (!was_fullscreen_) SetFullScreen(false);
    [NSApp setPresentationOptions:kiosk_options_];
  }
}

bool NativeWindowMac::IsKiosk() {
  return is_kiosk_;
}

void NativeWindowMac::SetBackgroundColor(const std::string& color_name) {
  SkColor color = ParseHexColor(color_name);
  base::ScopedCFTypeRef<CGColorRef> cgcolor(
      skia::CGColorCreateFromSkColor(color));
  [[[window_ contentView] layer] setBackgroundColor:cgcolor];

  const auto view = web_contents()->GetRenderWidgetHostView();
  if (view)
    view->SetBackgroundColor(color);
}

void NativeWindowMac::SetHasShadow(bool has_shadow) {
  [window_ setHasShadow:has_shadow];
}

bool NativeWindowMac::HasShadow() {
  return [window_ hasShadow];
}

void NativeWindowMac::SetRepresentedFilename(const std::string& filename) {
  [window_ setRepresentedFilename:base::SysUTF8ToNSString(filename)];
}

std::string NativeWindowMac::GetRepresentedFilename() {
  return base::SysNSStringToUTF8([window_ representedFilename]);
}

void NativeWindowMac::SetDocumentEdited(bool edited) {
  [window_ setDocumentEdited:edited];
}

bool NativeWindowMac::IsDocumentEdited() {
  return [window_ isDocumentEdited];
}

void NativeWindowMac::SetIgnoreMouseEvents(bool ignore, bool) {
  [window_ setIgnoresMouseEvents:ignore];
}

void NativeWindowMac::SetContentProtection(bool enable) {
  [window_ setSharingType:enable ? NSWindowSharingNone
                                 : NSWindowSharingReadOnly];
}

void NativeWindowMac::SetBrowserView(NativeBrowserView* browser_view) {
  if (browser_view_) {
    [browser_view_->GetInspectableWebContentsView()->GetNativeView()
            removeFromSuperview];
    browser_view_ = nullptr;
  }

  if (!browser_view) {
    return;
  }

  browser_view_ = browser_view;
  auto* native_view =
      browser_view->GetInspectableWebContentsView()->GetNativeView();
  [[window_ contentView] addSubview:native_view
                         positioned:NSWindowAbove
                         relativeTo:nil];
  native_view.hidden = NO;
}

void NativeWindowMac::SetParentWindow(NativeWindow* parent) {
  if (is_modal())
    return;

  NativeWindow::SetParentWindow(parent);

  // Remove current parent window.
  if ([window_ parentWindow])
    [[window_ parentWindow] removeChildWindow:window_];

  // Set new current window.
  if (parent)
    [parent->GetNativeWindow() addChildWindow:window_ ordered:NSWindowAbove];
}

gfx::NativeView NativeWindowMac::GetNativeView() const {
  return inspectable_web_contents()->GetView()->GetNativeView();
}

gfx::NativeWindow NativeWindowMac::GetNativeWindow() const {
  return window_;
}

gfx::AcceleratedWidget NativeWindowMac::GetAcceleratedWidget() const {
  return inspectable_web_contents()->GetView()->GetNativeView();
}

void NativeWindowMac::SetProgressBar(double progress, const NativeWindow::ProgressState state) {
  NSDockTile* dock_tile = [NSApp dockTile];

  // For the first time API invoked, we need to create a ContentView in DockTile.
  if (dock_tile.contentView == nullptr) {
    NSImageView* image_view = [[NSImageView alloc] init];
    [image_view setImage:[NSApp applicationIconImage]];
    [dock_tile setContentView:image_view];
  }

  if ([[dock_tile.contentView subviews] count] == 0) {
    NSProgressIndicator* progress_indicator = [[AtomProgressBar alloc]
        initWithFrame:NSMakeRect(0.0f, 0.0f, dock_tile.size.width, 15.0)];
    [progress_indicator setStyle:NSProgressIndicatorBarStyle];
    [progress_indicator setIndeterminate:NO];
    [progress_indicator setBezeled:YES];
    [progress_indicator setMinValue:0];
    [progress_indicator setMaxValue:1];
    [progress_indicator setHidden:NO];
    [dock_tile.contentView addSubview:progress_indicator];
  }

  NSProgressIndicator* progress_indicator =
      static_cast<NSProgressIndicator*>([[[dock_tile contentView] subviews]
           objectAtIndex:0]);
  if (progress < 0) {
    [progress_indicator setHidden:YES];
  } else if (progress > 1) {
    [progress_indicator setHidden:NO];
    [progress_indicator setIndeterminate:YES];
    [progress_indicator setDoubleValue:1];
  } else {
    [progress_indicator setHidden:NO];
    [progress_indicator setDoubleValue:progress];
  }
  [dock_tile display];
}

void NativeWindowMac::SetOverlayIcon(const gfx::Image& overlay,
                                     const std::string& description) {
}

void NativeWindowMac::SetVisibleOnAllWorkspaces(bool visible) {
  SetCollectionBehavior(visible, NSWindowCollectionBehaviorCanJoinAllSpaces);
}

bool NativeWindowMac::IsVisibleOnAllWorkspaces() {
  NSUInteger collectionBehavior = [window_ collectionBehavior];
  return collectionBehavior & NSWindowCollectionBehaviorCanJoinAllSpaces;
}

void NativeWindowMac::SetAutoHideCursor(bool auto_hide) {
  [window_ setDisableAutoHideCursor:!auto_hide];
}

void NativeWindowMac::SelectPreviousTab() {
  if ([window_ respondsToSelector:@selector(selectPreviousTab:)]) {
    [window_ selectPreviousTab:nil];
  }
}

void NativeWindowMac::SelectNextTab() {
  if ([window_ respondsToSelector:@selector(selectNextTab:)]) {
    [window_ selectNextTab:nil];
  }
}

void NativeWindowMac::MergeAllWindows() {
  if ([window_ respondsToSelector:@selector(mergeAllWindows:)]) {
    [window_ mergeAllWindows:nil];
  }
}

void NativeWindowMac::MoveTabToNewWindow() {
  if ([window_ respondsToSelector:@selector(moveTabToNewWindow:)]) {
    [window_ moveTabToNewWindow:nil];
  }
}

void NativeWindowMac::ToggleTabBar() {
  if ([window_ respondsToSelector:@selector(toggleTabBar:)]) {
    [window_ toggleTabBar:nil];
  }
}

void NativeWindowMac::SetVibrancy(const std::string& type) {
  if (!base::mac::IsAtLeastOS10_10()) return;

  NSView* vibrant_view = [window_ vibrantView];

  if (type.empty()) {
    if (vibrant_view == nil) return;

    [vibrant_view removeFromSuperview];
    [window_ setVibrantView:nil];

    return;
  }

  NSVisualEffectView* effect_view = (NSVisualEffectView*)vibrant_view;
  if (effect_view == nil) {
    effect_view = [[[NSVisualEffectView alloc]
        initWithFrame: [[window_ contentView] bounds]] autorelease];
    [window_ setVibrantView:(NSView*)effect_view];

    [effect_view setAutoresizingMask:NSViewWidthSizable | NSViewHeightSizable];
    [effect_view setBlendingMode:NSVisualEffectBlendingModeBehindWindow];
    [effect_view setState:NSVisualEffectStateActive];
    [[window_ contentView] addSubview:effect_view
                           positioned:NSWindowBelow
                           relativeTo:nil];
  }

  NSVisualEffectMaterial vibrancyType = NSVisualEffectMaterialLight;

  if (type == "appearance-based") {
    vibrancyType = NSVisualEffectMaterialAppearanceBased;
  } else if (type == "light") {
    vibrancyType = NSVisualEffectMaterialLight;
  } else if (type == "dark") {
    vibrancyType = NSVisualEffectMaterialDark;
  } else if (type == "titlebar") {
    vibrancyType = NSVisualEffectMaterialTitlebar;
  }

  if (base::mac::IsAtLeastOS10_11()) {
    // TODO(kevinsawicki): Use NSVisualEffectMaterial* constants directly once
    // they are available in the minimum SDK version
    if (type == "selection") {
      // NSVisualEffectMaterialSelection
      vibrancyType = static_cast<NSVisualEffectMaterial>(4);
    } else if (type == "menu") {
      // NSVisualEffectMaterialMenu
      vibrancyType = static_cast<NSVisualEffectMaterial>(5);
    } else if (type == "popover") {
      // NSVisualEffectMaterialPopover
      vibrancyType = static_cast<NSVisualEffectMaterial>(6);
    } else if (type == "sidebar") {
      // NSVisualEffectMaterialSidebar
      vibrancyType = static_cast<NSVisualEffectMaterial>(7);
    } else if (type == "medium-light") {
      // NSVisualEffectMaterialMediumLight
      vibrancyType = static_cast<NSVisualEffectMaterial>(8);
    } else if (type == "ultra-dark") {
      // NSVisualEffectMaterialUltraDark
      vibrancyType = static_cast<NSVisualEffectMaterial>(9);
    }
  }

  [effect_view setMaterial:vibrancyType];
}

void NativeWindowMac::SetTouchBar(
    const std::vector<mate::PersistentDictionary>& items) {
  [window_ resetTouchBar:items];
}

void NativeWindowMac::RefreshTouchBarItem(const std::string& item_id) {
  [window_ refreshTouchBarItem:item_id];
}

void NativeWindowMac::SetEscapeTouchBarItem(const mate::PersistentDictionary& item) {
  [window_ setEscapeTouchBarItem:item];
}

void NativeWindowMac::OnInputEvent(const blink::WebInputEvent& event) {
  switch (event.GetType()) {
    case blink::WebInputEvent::kGestureScrollBegin:
    case blink::WebInputEvent::kGestureScrollUpdate:
    case blink::WebInputEvent::kGestureScrollEnd:
        this->NotifyWindowScrollTouchEdge();
      break;
    default:
      break;
  }
}

void NativeWindowMac::RenderViewHostChanged(
    content::RenderViewHost* old_host,
    content::RenderViewHost* new_host) {
  UnregisterInputEventObserver(old_host);
  RegisterInputEventObserver(new_host);
}

std::vector<gfx::Rect> NativeWindowMac::CalculateNonDraggableRegions(
    const std::vector<DraggableRegion>& regions, int width, int height) {
  std::vector<gfx::Rect> result;
  if (regions.empty()) {
    result.push_back(gfx::Rect(0, 0, width, height));
  } else {
    std::unique_ptr<SkRegion> draggable(DraggableRegionsToSkRegion(regions));
    std::unique_ptr<SkRegion> non_draggable(new SkRegion);
    non_draggable->op(0, 0, width, height, SkRegion::kUnion_Op);
    non_draggable->op(*draggable, SkRegion::kDifference_Op);
    for (SkRegion::Iterator it(*non_draggable); !it.done(); it.next()) {
      result.push_back(gfx::SkIRectToRect(it.rect()));
    }
  }
  return result;
}

gfx::Rect NativeWindowMac::ContentBoundsToWindowBounds(
    const gfx::Rect& bounds) const {
  if (has_frame()) {
    gfx::Rect window_bounds(
        [window_ frameRectForContentRect:bounds.ToCGRect()]);
    int frame_height = window_bounds.height() - bounds.height();
    window_bounds.set_y(window_bounds.y() - frame_height);
    return window_bounds;
  } else {
    return bounds;
  }
}

gfx::Rect NativeWindowMac::WindowBoundsToContentBounds(
    const gfx::Rect& bounds) const {
  if (has_frame()) {
    gfx::Rect content_bounds(
        [window_ contentRectForFrameRect:bounds.ToCGRect()]);
    int frame_height = bounds.height() - content_bounds.height();
    content_bounds.set_y(content_bounds.y() + frame_height);
    return content_bounds;
  } else {
    return bounds;
  }
}

void NativeWindowMac::UpdateDraggableRegions(
    const std::vector<DraggableRegion>& regions) {
  NativeWindow::UpdateDraggableRegions(regions);
  draggable_regions_ = regions;
  UpdateDraggableRegionViews(regions);
}

void NativeWindowMac::ShowWindowButton(NSWindowButton button) {
  auto view = [window_ standardWindowButton:button];
  [view.superview addSubview:view positioned:NSWindowAbove relativeTo:nil];
}

void NativeWindowMac::InstallView() {
  // Make sure the bottom corner is rounded for non-modal windows: http://crbug.com/396264.
  // But do not enable it on OS X 10.9 for transparent window, otherwise a
  // semi-transparent frame would show.
  if (!(transparent() && base::mac::IsOS10_9()) && !is_modal())
    [[window_ contentView] setWantsLayer:YES];

  NSView* view = inspectable_web_contents()->GetView()->GetNativeView();
  if (has_frame()) {
    [view setFrame:[[window_ contentView] bounds]];
    [[window_ contentView] addSubview:view];
  } else {
    // In OSX 10.10, adding subviews to the root view for the NSView hierarchy
    // produces warnings. To eliminate the warnings, we resize the contentView
    // to fill the window, and add subviews to that.
    // http://crbug.com/380412
    content_view_.reset([[FullSizeContentView alloc] init]);
    [content_view_
        setAutoresizingMask:NSViewWidthSizable | NSViewHeightSizable];
    [content_view_ setFrame:[[[window_ contentView] superview] bounds]];
    [window_ setContentView:content_view_];

    [view setFrame:[content_view_ bounds]];
    [content_view_ addSubview:view];

    // The fullscreen button should always be hidden for frameless window.
    [[window_ standardWindowButton:NSWindowFullScreenButton] setHidden:YES];

    if (title_bar_style_ == CUSTOM_BUTTONS_ON_HOVER) {
      NSView* window_button_view = [[[CustomWindowButtonView alloc]
          initWithFrame:NSZeroRect] autorelease];
      [content_view_ addSubview:window_button_view];
    } else {
      if (title_bar_style_ != NORMAL) {
        if (base::mac::IsOS10_9()) {
          ShowWindowButton(NSWindowZoomButton);
          ShowWindowButton(NSWindowMiniaturizeButton);
          ShowWindowButton(NSWindowCloseButton);
        }
        return;
      }

      // Hide the window buttons.
      [[window_ standardWindowButton:NSWindowZoomButton] setHidden:YES];
      [[window_ standardWindowButton:NSWindowMiniaturizeButton] setHidden:YES];
      [[window_ standardWindowButton:NSWindowCloseButton] setHidden:YES];
    }

    // Some third-party macOS utilities check the zoom button's enabled state to
    // determine whether to show custom UI on hover, so we disable it here to
    // prevent them from doing so in a frameless app window.
    [[window_ standardWindowButton:NSWindowZoomButton] setEnabled:NO];
  }
}

void NativeWindowMac::UninstallView() {
  NSView* view = inspectable_web_contents()->GetView()->GetNativeView();
  [view removeFromSuperview];
}

void NativeWindowMac::UpdateDraggableRegionViews(
    const std::vector<DraggableRegion>& regions) {
  if (has_frame())
    return;

  // All ControlRegionViews should be added as children of the WebContentsView,
  // because WebContentsView will be removed and re-added when entering and
  // leaving fullscreen mode.
  NSView* webView = web_contents()->GetNativeView();
  NSInteger webViewWidth = NSWidth([webView bounds]);
  NSInteger webViewHeight = NSHeight([webView bounds]);

  if ([webView respondsToSelector:@selector(setMouseDownCanMoveWindow:)]) {
    [webView setMouseDownCanMoveWindow:YES];
  }

  // Remove all ControlRegionViews that are added last time.
  // Note that [webView subviews] returns the view's mutable internal array and
  // it should be copied to avoid mutating the original array while enumerating
  // it.
  base::scoped_nsobject<NSArray> subviews([[webView subviews] copy]);
  for (NSView* subview in subviews.get())
    if ([subview isKindOfClass:[ControlRegionView class]])
      [subview removeFromSuperview];

  // Draggable regions is implemented by having the whole web view draggable
  // (mouseDownCanMoveWindow) and overlaying regions that are not draggable.
  std::vector<gfx::Rect> system_drag_exclude_areas =
      CalculateNonDraggableRegions(regions, webViewWidth, webViewHeight);

  if (browser_view_) {
    browser_view_->UpdateDraggableRegions(system_drag_exclude_areas);
  }

  // Create and add a ControlRegionView for each region that needs to be
  // excluded from the dragging.
  for (std::vector<gfx::Rect>::const_iterator iter =
           system_drag_exclude_areas.begin();
       iter != system_drag_exclude_areas.end();
       ++iter) {
    base::scoped_nsobject<NSView> controlRegion(
        [[ControlRegionView alloc] initWithFrame:NSZeroRect]);
    [controlRegion setFrame:NSMakeRect(iter->x(),
                                       webViewHeight - iter->bottom(),
                                       iter->width(),
                                       iter->height())];
    [webView addSubview:controlRegion];
  }

  // AppKit will not update its cache of mouseDownCanMoveWindow unless something
  // changes. Previously we tried adding an NSView and removing it, but for some
  // reason it required reposting the mouse-down event, and didn't always work.
  // Calling the below seems to be an effective solution.
  [window_ setMovableByWindowBackground:NO];
  [window_ setMovableByWindowBackground:YES];
}

void NativeWindowMac::SetStyleMask(bool on, NSUInteger flag) {
  // Changing the styleMask of a frameless windows causes it to change size so
  // we explicitly disable resizing while setting it.
  ScopedDisableResize disable_resize;

  bool was_maximizable = IsMaximizable();
  if (on)
    [window_ setStyleMask:[window_ styleMask] | flag];
  else
    [window_ setStyleMask:[window_ styleMask] & (~flag)];
  // Change style mask will make the zoom button revert to default, probably
  // a bug of Cocoa or macOS.
  SetMaximizable(was_maximizable);
}

void NativeWindowMac::SetCollectionBehavior(bool on, NSUInteger flag) {
  bool was_maximizable = IsMaximizable();
  if (on)
    [window_ setCollectionBehavior:[window_ collectionBehavior] | flag];
  else
    [window_ setCollectionBehavior:[window_ collectionBehavior] & (~flag)];
  // Change collectionBehavior will make the zoom button revert to default,
  // probably a bug of Cocoa or macOS.
  SetMaximizable(was_maximizable);
}

void NativeWindowMac::RegisterInputEventObserver(
    content::RenderViewHost* host) {
  if (host)
    host->GetWidget()->AddInputEventObserver(this);
}

void NativeWindowMac::UnregisterInputEventObserver(
    content::RenderViewHost* host) {
  if (host)
    host->GetWidget()->RemoveInputEventObserver(this);
}

// static
NativeWindow* NativeWindow::Create(
    brightray::InspectableWebContents* inspectable_web_contents,
    const mate::Dictionary& options,
    NativeWindow* parent) {
  return new NativeWindowMac(inspectable_web_contents, options, parent);
}

}  // namespace atom<|MERGE_RESOLUTION|>--- conflicted
+++ resolved
@@ -172,11 +172,8 @@
  @private
   atom::NativeWindowMac* shell_;
   bool is_zooming_;
-<<<<<<< HEAD
   int level_;
-=======
   bool is_resizable_;
->>>>>>> 1b8963ff
 }
 - (id)initWithShell:(atom::NativeWindowMac*)shell;
 @end
