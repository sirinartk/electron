// Copyright (c) 2013 GitHub, Inc.
// Use of this source code is governed by the MIT license that can be
// found in the LICENSE file.

#include "atom/renderer/atom_renderer_client.h"

#include <string>
#include <vector>

#include "atom/common/api/api_messages.h"
#include "atom/common/api/atom_bindings.h"
#include "atom/common/api/event_emitter_caller.h"
#include "atom/common/color_util.h"
#include "atom/common/native_mate_converters/value_converter.h"
#include "atom/common/node_bindings.h"
#include "atom/common/node_includes.h"
#include "atom/common/options_switches.h"
#include "atom/renderer/atom_render_view_observer.h"
#include "atom/renderer/guest_view_container.h"
#include "atom/renderer/node_array_buffer_bridge.h"
#include "atom/renderer/preferences_manager.h"
#include "base/command_line.h"
#include "chrome/renderer/media/chrome_key_systems.h"
#include "chrome/renderer/pepper/pepper_helper.h"
#include "chrome/renderer/printing/print_web_view_helper.h"
#include "chrome/renderer/tts_dispatcher.h"
#include "content/public/common/content_constants.h"
#include "content/public/renderer/render_frame.h"
#include "content/public/renderer/render_frame_observer.h"
#include "content/public/renderer/render_thread.h"
#include "content/public/renderer/render_view.h"
#include "ipc/ipc_message_macros.h"
#include "native_mate/dictionary.h"
#include "third_party/WebKit/public/web/WebCustomElement.h"
#include "third_party/WebKit/public/web/WebDocument.h"
#include "third_party/WebKit/public/web/WebFrameWidget.h"
#include "third_party/WebKit/public/web/WebLocalFrame.h"
#include "third_party/WebKit/public/web/WebPluginParams.h"
#include "third_party/WebKit/public/web/WebKit.h"
#include "third_party/WebKit/public/web/WebScriptSource.h"
#include "third_party/WebKit/public/web/WebSecurityPolicy.h"
#include "third_party/WebKit/public/web/WebRuntimeFeatures.h"
#include "third_party/WebKit/public/web/WebView.h"

#if defined(OS_MACOSX)
#include "base/mac/mac_util.h"
#include "base/strings/sys_string_conversions.h"
#endif

#if defined(OS_WIN)
#include <shlobj.h>
#endif

namespace atom {

namespace {

// Helper class to forward the messages to the client.
class AtomRenderFrameObserver : public content::RenderFrameObserver {
 public:
  AtomRenderFrameObserver(content::RenderFrame* frame,
                          AtomRendererClient* renderer_client)
      : content::RenderFrameObserver(frame),
        render_frame_(frame),
        world_id_(-1),
        renderer_client_(renderer_client) {}

  // content::RenderFrameObserver:
  void DidClearWindowObject() override {
    renderer_client_->DidClearWindowObject(render_frame_);
  }

  void DidCreateScriptContext(v8::Handle<v8::Context> context,
                              int extension_group,
                              int world_id) override {
    if (world_id_ != -1 && world_id_ != world_id)
      return;
    world_id_ = world_id;
    renderer_client_->DidCreateScriptContext(context, render_frame_);
  }
  void WillReleaseScriptContext(v8::Local<v8::Context> context,
                                int world_id) override {
    if (world_id_ != world_id)
      return;
    renderer_client_->WillReleaseScriptContext(context, render_frame_);
  }

 private:
  content::RenderFrame* render_frame_;
  int world_id_;
  AtomRendererClient* renderer_client_;

  DISALLOW_COPY_AND_ASSIGN(AtomRenderFrameObserver);
};

v8::Local<v8::Value> GetRenderProcessPreferences(
    const PreferencesManager* preferences_manager, v8::Isolate* isolate) {
  if (preferences_manager->preferences())
    return mate::ConvertToV8(isolate, *preferences_manager->preferences());
  else
    return v8::Null(isolate);
}

void AddRenderBindings(v8::Isolate* isolate,
                       v8::Local<v8::Object> process,
                       const PreferencesManager* preferences_manager) {
  mate::Dictionary dict(isolate, process);
  dict.SetMethod(
      "getRenderProcessPreferences",
      base::Bind(GetRenderProcessPreferences, preferences_manager));
}

bool IsDevToolsExtension(content::RenderFrame* render_frame) {
  return static_cast<GURL>(render_frame->GetWebFrame()->document().url())
      .SchemeIs("chrome-extension");
}

}  // namespace

AtomRendererClient::AtomRendererClient()
    : node_bindings_(NodeBindings::Create(false)),
      atom_bindings_(new AtomBindings) {
  // Parse --standard-schemes=scheme1,scheme2
  base::CommandLine* command_line = base::CommandLine::ForCurrentProcess();
  std::string custom_schemes = command_line->GetSwitchValueASCII(
      switches::kStandardSchemes);
  if (!custom_schemes.empty()) {
    std::vector<std::string> schemes_list = base::SplitString(
        custom_schemes, ",", base::TRIM_WHITESPACE, base::SPLIT_WANT_NONEMPTY);
    for (const std::string& scheme : schemes_list)
      url::AddStandardScheme(scheme.c_str(), url::SCHEME_WITHOUT_PORT);
  }
}

AtomRendererClient::~AtomRendererClient() {
}

void AtomRendererClient::RenderThreadStarted() {
  blink::WebCustomElement::addEmbedderCustomElementName("webview");
  blink::WebCustomElement::addEmbedderCustomElementName("browserplugin");

  OverrideNodeArrayBuffer();

  preferences_manager_.reset(new PreferencesManager);

#if defined(OS_WIN)
  // Set ApplicationUserModelID in renderer process.
  base::CommandLine* command_line = base::CommandLine::ForCurrentProcess();
  base::string16 app_id =
      command_line->GetSwitchValueNative(switches::kAppUserModelId);
  if (!app_id.empty()) {
    SetCurrentProcessExplicitAppUserModelID(app_id.c_str());
  }
#endif

#if defined(OS_MACOSX)
  // Disable rubber banding by default.
  base::CommandLine* command_line = base::CommandLine::ForCurrentProcess();
  if (!command_line->HasSwitch(switches::kScrollBounce)) {
    base::ScopedCFTypeRef<CFStringRef> key(
        base::SysUTF8ToCFStringRef("NSScrollViewRubberbanding"));
    base::ScopedCFTypeRef<CFStringRef> value(
        base::SysUTF8ToCFStringRef("false"));
    CFPreferencesSetAppValue(key, value, kCFPreferencesCurrentApplication);
    CFPreferencesAppSynchronize(kCFPreferencesCurrentApplication);
  }
#endif
}

void AtomRendererClient::RenderFrameCreated(
    content::RenderFrame* render_frame) {
  new PepperHelper(render_frame);
  new AtomRenderFrameObserver(render_frame, this);

  // Allow file scheme to handle service worker by default.
  // FIXME(zcbenz): Can this be moved elsewhere?
  blink::WebSecurityPolicy::registerURLSchemeAsAllowingServiceWorkers("file");
}

void AtomRendererClient::RenderViewCreated(content::RenderView* render_view) {
  new printing::PrintWebViewHelper(render_view);
  new AtomRenderViewObserver(render_view, this);

  blink::WebFrameWidget* web_frame_widget = render_view->GetWebFrameWidget();
  if (!web_frame_widget)
    return;

  base::CommandLine* cmd = base::CommandLine::ForCurrentProcess();
  if (cmd->HasSwitch(switches::kGuestInstanceID)) {  // webview.
    web_frame_widget->setBaseBackgroundColor(SK_ColorTRANSPARENT);
  } else {  // normal window.
    // If backgroundColor is specified then use it.
    std::string name = cmd->GetSwitchValueASCII(switches::kBackgroundColor);
    // Otherwise use white background.
    SkColor color = name.empty() ? SK_ColorWHITE : ParseHexColor(name);
    web_frame_widget->setBaseBackgroundColor(color);
  }
}

void AtomRendererClient::DidClearWindowObject(
    content::RenderFrame* render_frame) {
  // Make sure every page will get a script context created.
  render_frame->GetWebFrame()->executeScript(blink::WebScriptSource("void 0"));
}

void AtomRendererClient::RunScriptsAtDocumentStart(
    content::RenderFrame* render_frame) {
  // Inform the document start pharse.
  node::Environment* env = node_bindings_->uv_env();
  if (env) {
    v8::HandleScope handle_scope(env->isolate());
    mate::EmitEvent(env->isolate(), env->process_object(), "document-start");
  }
}

void AtomRendererClient::RunScriptsAtDocumentEnd(
    content::RenderFrame* render_frame) {
  // Inform the document end pharse.
  node::Environment* env = node_bindings_->uv_env();
  if (env) {
    v8::HandleScope handle_scope(env->isolate());
    mate::EmitEvent(env->isolate(), env->process_object(), "document-end");
  }
}

blink::WebSpeechSynthesizer* AtomRendererClient::OverrideSpeechSynthesizer(
    blink::WebSpeechSynthesizerClient* client) {
  return new TtsDispatcher(client);
}

bool AtomRendererClient::OverrideCreatePlugin(
    content::RenderFrame* render_frame,
    blink::WebLocalFrame* frame,
    const blink::WebPluginParams& params,
    blink::WebPlugin** plugin) {
  base::CommandLine* command_line = base::CommandLine::ForCurrentProcess();
  if (params.mimeType.utf8() == content::kBrowserPluginMimeType ||
      command_line->HasSwitch(switches::kEnablePlugins))
    return false;

  *plugin = nullptr;
  return true;
}

void AtomRendererClient::DidCreateScriptContext(
    v8::Handle<v8::Context> context, content::RenderFrame* render_frame) {
  // Only allow node integration for the main frame, unless it is a devtools
  // extension page.
  if (!render_frame->IsMainFrame() && !IsDevToolsExtension(render_frame))
    return;

  // Whether the node binding has been initialized.
  bool first_time = node_bindings_->uv_env() == nullptr;

  // Prepare the node bindings.
  if (first_time) {
    node_bindings_->Initialize();
    node_bindings_->PrepareMessageLoop();
  }

  // Setup node environment for each window.
  node::Environment* env = node_bindings_->CreateEnvironment(context);

  // Add atom-shell extended APIs.
  atom_bindings_->BindTo(env->isolate(), env->process_object());
  AddRenderBindings(env->isolate(), env->process_object(),
                    preferences_manager_.get());

  // Load everything.
  node_bindings_->LoadEnvironment(env);

  if (first_time) {
    // Make uv loop being wrapped by window context.
    node_bindings_->set_uv_env(env);

    // Give the node loop a run to make sure everything is ready.
    node_bindings_->RunMessageLoop();
  }
}

void AtomRendererClient::WillReleaseScriptContext(
    v8::Handle<v8::Context> context, content::RenderFrame* render_frame) {
  // Only allow node integration for the main frame, unless it is a devtools
  // extension page.
  if (!render_frame->IsMainFrame() && !IsDevToolsExtension(render_frame))
    return;

  node::Environment* env = node::Environment::GetCurrent(context);
  if (env)
    mate::EmitEvent(env->isolate(), env->process_object(), "exit");
}

bool AtomRendererClient::ShouldFork(blink::WebLocalFrame* frame,
                                    const GURL& url,
                                    const std::string& http_method,
                                    bool is_initial_navigation,
                                    bool is_server_redirect,
                                    bool* send_referrer) {
  // Handle all the navigations and reloads in browser.
  // FIXME We only support GET here because http method will be ignored when
  // the OpenURLFromTab is triggered, which means form posting would not work,
  // we should solve this by patching Chromium in future.
  *send_referrer = true;
  return http_method == "GET";
}

content::BrowserPluginDelegate* AtomRendererClient::CreateBrowserPluginDelegate(
    content::RenderFrame* render_frame,
    const std::string& mime_type,
    const GURL& original_url) {
  if (mime_type == content::kBrowserPluginMimeType) {
    return new GuestViewContainer(render_frame);
  } else {
    return nullptr;
  }
}

<<<<<<< HEAD
void AtomRendererClient::GetNavigationErrorStrings(
    content::RenderFrame* render_frame,
    const blink::WebURLRequest& failed_request,
    const blink::WebURLError& error,
    std::string* error_html,
    base::string16* error_description) {
  if (!error_description)
    return;

  *error_description = base::UTF8ToUTF16(net::ErrorToShortString(error.reason));
}

void AtomRendererClient::AddSupportedKeySystems(
    std::vector<std::unique_ptr<::media::KeySystemProperties>>* key_systems) {
=======
void AtomRendererClient::AddKeySystems(
    std::vector<media::KeySystemInfo>* key_systems) {
>>>>>>> 9cdc74e4
  AddChromeKeySystems(key_systems);
}

}  // namespace atom<|MERGE_RESOLUTION|>--- conflicted
+++ resolved
@@ -315,25 +315,8 @@
   }
 }
 
-<<<<<<< HEAD
-void AtomRendererClient::GetNavigationErrorStrings(
-    content::RenderFrame* render_frame,
-    const blink::WebURLRequest& failed_request,
-    const blink::WebURLError& error,
-    std::string* error_html,
-    base::string16* error_description) {
-  if (!error_description)
-    return;
-
-  *error_description = base::UTF8ToUTF16(net::ErrorToShortString(error.reason));
-}
-
 void AtomRendererClient::AddSupportedKeySystems(
     std::vector<std::unique_ptr<::media::KeySystemProperties>>* key_systems) {
-=======
-void AtomRendererClient::AddKeySystems(
-    std::vector<media::KeySystemInfo>* key_systems) {
->>>>>>> 9cdc74e4
   AddChromeKeySystems(key_systems);
 }
 
